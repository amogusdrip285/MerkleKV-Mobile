# Generated by pub
# See https://dart.dev/tools/pub/glossary#lockfile
packages:
  _fe_analyzer_shared:
    dependency: transitive
    description:
      name: _fe_analyzer_shared
      sha256: "0b2f2bd91ba804e53a61d757b986f89f1f9eaed5b11e4b2f5a2468d86d6c9fc7"
      url: "https://pub.dev"
    source: hosted
    version: "67.0.0"
  analyzer:
    dependency: transitive
    description:
      name: analyzer
      sha256: "37577842a27e4338429a1cbc32679d508836510b056f1eedf0c8d20e39c1383d"
      url: "https://pub.dev"
    source: hosted
    version: "6.4.1"
  args:
    dependency: transitive
    description:
      name: args
      sha256: d0481093c50b1da8910eb0bb301626d4d8eb7284aa739614d2b394ee09e3ea04
      url: "https://pub.dev"
    source: hosted
    version: "2.7.0"
  async:
    dependency: transitive
    description:
      name: async
      sha256: "947bfcf187f74dbc5e146c9eb9c0f10c9f8b30743e341481c1e2ed3ecc18c20c"
      url: "https://pub.dev"
    source: hosted
    version: "2.11.0"
  boolean_selector:
    dependency: transitive
    description:
      name: boolean_selector
      sha256: "6cfb5af12253eaf2b368f07bacc5a80d1301a071c73360d746b7f2e32d762c66"
      url: "https://pub.dev"
    source: hosted
    version: "2.1.1"
  build:
    dependency: transitive
    description:
      name: build
      sha256: "80184af8b6cb3e5c1c4ec6d8544d27711700bc3e6d2efad04238c7b5290889f0"
      url: "https://pub.dev"
    source: hosted
    version: "2.4.1"
  build_config:
    dependency: transitive
    description:
      name: build_config
      sha256: bf80fcfb46a29945b423bd9aad884590fb1dc69b330a4d4700cac476af1708d1
      url: "https://pub.dev"
    source: hosted
    version: "1.1.1"
  build_daemon:
    dependency: transitive
    description:
      name: build_daemon
      sha256: "0343061a33da9c5810b2d6cee51945127d8f4c060b7fbdd9d54917f0a3feaaa1"
      url: "https://pub.dev"
    source: hosted
    version: "4.0.1"
  build_resolvers:
    dependency: transitive
    description:
      name: build_resolvers
      sha256: "339086358431fa15d7eca8b6a36e5d783728cf025e559b834f4609a1fcfb7b0a"
      url: "https://pub.dev"
    source: hosted
    version: "2.4.2"
  build_runner:
    dependency: "direct dev"
    description:
      name: build_runner
      sha256: "3ac61a79bfb6f6cc11f693591063a7f19a7af628dc52f141743edac5c16e8c22"
      url: "https://pub.dev"
    source: hosted
    version: "2.4.9"
  build_runner_core:
    dependency: transitive
    description:
      name: build_runner_core
      sha256: "4ae8ffe5ac758da294ecf1802f2aff01558d8b1b00616aa7538ea9a8a5d50799"
      url: "https://pub.dev"
    source: hosted
    version: "7.3.0"
  built_collection:
    dependency: transitive
    description:
      name: built_collection
      sha256: "376e3dd27b51ea877c28d525560790aee2e6fbb5f20e2f85d5081027d94e2100"
      url: "https://pub.dev"
    source: hosted
    version: "5.1.1"
  built_value:
    dependency: transitive
    description:
      name: built_value
      sha256: a30f0a0e38671e89a492c44d005b5545b830a961575bbd8336d42869ff71066d
      url: "https://pub.dev"
    source: hosted
    version: "8.12.0"
  cbor:
    dependency: transitive
    description:
      name: cbor
      sha256: "69b1fe99f4632acc597034d73a5eb440f82667b58e2489223bb798e31b6c90db"
      url: "https://pub.dev"
    source: hosted
    version: "6.3.3"
  characters:
    dependency: transitive
    description:
      name: characters
      sha256: "04a925763edad70e8443c99234dc3328f442e811f1d8fd1a72f1c8ad0f69a605"
      url: "https://pub.dev"
    source: hosted
    version: "1.3.0"
  charcode:
    dependency: transitive
    description:
      name: charcode
      sha256: fb0f1107cac15a5ea6ef0a6ef71a807b9e4267c713bb93e00e92d737cc8dbd8a
      url: "https://pub.dev"
    source: hosted
    version: "1.4.0"
  checked_yaml:
    dependency: transitive
    description:
      name: checked_yaml
      sha256: feb6bed21949061731a7a75fc5d2aa727cf160b91af9a3e464c5e3a32e28b5ff
      url: "https://pub.dev"
    source: hosted
    version: "2.0.3"
  clock:
    dependency: transitive
    description:
      name: clock
      sha256: cb6d7f03e1de671e34607e909a7213e31d7752be4fb66a86d29fe1eb14bfb5cf
      url: "https://pub.dev"
    source: hosted
    version: "1.1.1"
  code_builder:
    dependency: transitive
    description:
      name: code_builder
      sha256: f692079e25e7869c14132d39f223f8eec9830eb76131925143b2129c4bb01b37
      url: "https://pub.dev"
    source: hosted
    version: "4.10.0"
  collection:
    dependency: transitive
    description:
      name: collection
      sha256: ee67cb0715911d28db6bf4af1026078bd6f0128b07a5f66fb2ed94ec6783c09a
      url: "https://pub.dev"
    source: hosted
    version: "1.18.0"
  connectivity_plus:
    dependency: "direct main"
    description:
      name: connectivity_plus
      sha256: "77a180d6938f78ca7d2382d2240eb626c0f6a735d0bfdce227d8ffb80f95c48b"
      url: "https://pub.dev"
    source: hosted
    version: "4.0.2"
  connectivity_plus_platform_interface:
    dependency: transitive
    description:
      name: connectivity_plus_platform_interface
      sha256: cf1d1c28f4416f8c654d7dc3cd638ec586076255d407cef3ddbdaf178272a71a
      url: "https://pub.dev"
    source: hosted
    version: "1.2.4"
  convert:
    dependency: transitive
    description:
      name: convert
      sha256: "0f08b14755d163f6e2134cb58222dd25ea2a2ee8a195e53983d57c075324d592"
      url: "https://pub.dev"
    source: hosted
    version: "3.1.1"
  crypto:
    dependency: transitive
    description:
      name: crypto
      sha256: ff625774173754681d66daaf4a448684fb04b78f902da9cb3d308c19cc5e8bab
      url: "https://pub.dev"
    source: hosted
    version: "3.0.3"
  csslib:
    dependency: transitive
    description:
      name: csslib
      sha256: "09bad715f418841f976c77db72d5398dc1253c21fb9c0c7f0b0b985860b2d58e"
      url: "https://pub.dev"
    source: hosted
    version: "1.0.2"
  cupertino_icons:
    dependency: "direct main"
    description:
      name: cupertino_icons
      sha256: ba631d1c7f7bef6b729a622b7b752645a2d076dba9976925b8f25725a30e1ee6
      url: "https://pub.dev"
    source: hosted
    version: "1.0.8"
  dart_style:
    dependency: transitive
    description:
      name: dart_style
      sha256: "99e066ce75c89d6b29903d788a7bb9369cf754f7b24bf70bf4b6d6d6b26853b9"
      url: "https://pub.dev"
    source: hosted
    version: "2.3.6"
  dbus:
    dependency: transitive
    description:
      name: dbus
      sha256: "79e0c23480ff85dc68de79e2cd6334add97e48f7f4865d17686dd6ea81a47e8c"
      url: "https://pub.dev"
    source: hosted
    version: "0.7.11"
  event_bus:
    dependency: transitive
    description:
      name: event_bus
      sha256: "1a55e97923769c286d295240048fc180e7b0768902c3c2e869fe059aafa15304"
      url: "https://pub.dev"
    source: hosted
    version: "2.0.1"
  fake_async:
    dependency: transitive
    description:
      name: fake_async
      sha256: "511392330127add0b769b75a987850d136345d9227c6b94c96a04cf4a391bf78"
      url: "https://pub.dev"
    source: hosted
    version: "1.3.1"
  ffi:
    dependency: transitive
    description:
      name: ffi
      sha256: "16ed7b077ef01ad6170a3d0c57caa4a112a38d7a2ed5602e0aca9ca6f3d98da6"
      url: "https://pub.dev"
    source: hosted
    version: "2.1.3"
  file:
    dependency: transitive
    description:
      name: file
      sha256: "5fc22d7c25582e38ad9a8515372cd9a93834027aacf1801cf01164dac0ffa08c"
      url: "https://pub.dev"
    source: hosted
    version: "7.0.0"
  fixnum:
    dependency: transitive
    description:
      name: fixnum
      sha256: b6dc7065e46c974bc7c5f143080a6764ec7a4be6da1285ececdc37be96de53be
      url: "https://pub.dev"
    source: hosted
    version: "1.1.1"
  flutter:
    dependency: "direct main"
    description: flutter
    source: sdk
    version: "0.0.0"
  flutter_driver:
    dependency: transitive
    description: flutter
    source: sdk
    version: "0.0.0"
  flutter_lints:
    dependency: "direct dev"
    description:
      name: flutter_lints
      sha256: a25a15ebbdfc33ab1cd26c63a6ee519df92338a9c10f122adda92938253bef04
      url: "https://pub.dev"
    source: hosted
    version: "2.0.3"
  flutter_test:
    dependency: "direct dev"
    description: flutter
    source: sdk
    version: "0.0.0"
  flutter_web_plugins:
    dependency: transitive
    description: flutter
    source: sdk
    version: "0.0.0"
  frontend_server_client:
    dependency: transitive
    description:
      name: frontend_server_client
      sha256: f64a0333a82f30b0cca061bc3d143813a486dc086b574bfb233b7c1372427694
      url: "https://pub.dev"
    source: hosted
    version: "4.0.0"
  fuchsia_remote_debug_protocol:
    dependency: transitive
    description: flutter
    source: sdk
    version: "0.0.0"
  glob:
    dependency: transitive
    description:
      name: glob
      sha256: c3f1ee72c96f8f78935e18aa8cecced9ab132419e8625dc187e1c2408efc20de
      url: "https://pub.dev"
    source: hosted
    version: "2.1.3"
  go_router:
    dependency: "direct main"
    description:
      name: go_router
      sha256: "2ccd74480706e0a70a0e0dfa9543dede41bc11d0fe3b146a6ad7b7686f6b4407"
      url: "https://pub.dev"
    source: hosted
    version: "11.1.4"
  graphs:
    dependency: transitive
    description:
      name: graphs
      sha256: aedc5a15e78fc65a6e23bcd927f24c64dd995062bcd1ca6eda65a3cff92a4d19
      url: "https://pub.dev"
    source: hosted
    version: "2.3.1"
  hex:
    dependency: transitive
    description:
      name: hex
      sha256: "4e7cd54e4b59ba026432a6be2dd9d96e4c5205725194997193bf871703b82c4a"
      url: "https://pub.dev"
    source: hosted
    version: "0.2.0"
  html:
    dependency: transitive
    description:
      name: html
      sha256: "6d1264f2dffa1b1101c25a91dff0dc2daee4c18e87cd8538729773c073dbf602"
      url: "https://pub.dev"
    source: hosted
    version: "0.15.6"
  http_multi_server:
    dependency: transitive
    description:
      name: http_multi_server
      sha256: aa6199f908078bb1c5efb8d8638d4ae191aac11b311132c3ef48ce352fb52ef8
      url: "https://pub.dev"
    source: hosted
    version: "3.2.2"
  http_parser:
    dependency: transitive
    description:
      name: http_parser
      sha256: "2aa08ce0341cc9b354a498388e30986515406668dbcc4f7c950c3e715496693b"
      url: "https://pub.dev"
    source: hosted
    version: "4.0.2"
  ieee754:
    dependency: transitive
    description:
      name: ieee754
      sha256: "7d87451c164a56c156180d34a4e93779372edd191d2c219206100b976203128c"
      url: "https://pub.dev"
    source: hosted
    version: "1.0.3"
  integration_test:
    dependency: "direct dev"
    description: flutter
    source: sdk
    version: "0.0.0"
  io:
    dependency: transitive
    description:
      name: io
      sha256: "2ec25704aba361659e10e3e5f5d672068d332fc8ac516421d483a11e5cbd061e"
      url: "https://pub.dev"
    source: hosted
    version: "1.0.4"
  js:
    dependency: transitive
    description:
      name: js
      sha256: f2c445dce49627136094980615a031419f7f3eb393237e4ecd97ac15dea343f3
      url: "https://pub.dev"
    source: hosted
    version: "0.6.7"
  json_annotation:
    dependency: transitive
    description:
      name: json_annotation
      sha256: "1ce844379ca14835a50d2f019a3099f419082cfdd231cd86a142af94dd5c6bb1"
      url: "https://pub.dev"
    source: hosted
    version: "4.9.0"
  leak_tracker:
    dependency: transitive
    description:
      name: leak_tracker
      sha256: "3f87a60e8c63aecc975dda1ceedbc8f24de75f09e4856ea27daf8958f2f0ce05"
      url: "https://pub.dev"
    source: hosted
    version: "10.0.5"
  leak_tracker_flutter_testing:
    dependency: transitive
    description:
      name: leak_tracker_flutter_testing
      sha256: "932549fb305594d82d7183ecd9fa93463e9914e1b67cacc34bc40906594a1806"
      url: "https://pub.dev"
    source: hosted
    version: "3.0.5"
  leak_tracker_testing:
    dependency: transitive
    description:
      name: leak_tracker_testing
      sha256: "6ba465d5d76e67ddf503e1161d1f4a6bc42306f9d66ca1e8f079a47290fb06d3"
      url: "https://pub.dev"
    source: hosted
    version: "3.0.1"
  lints:
    dependency: transitive
    description:
      name: lints
      sha256: "0a217c6c989d21039f1498c3ed9f3ed71b354e69873f13a8dfc3c9fe76f1b452"
      url: "https://pub.dev"
    source: hosted
    version: "2.1.1"
  logging:
    dependency: transitive
    description:
      name: logging
      sha256: "623a88c9594aa774443aa3eb2d41807a48486b5613e67599fb4c41c0ad47c340"
      url: "https://pub.dev"
    source: hosted
    version: "1.2.0"
  matcher:
    dependency: transitive
    description:
      name: matcher
      sha256: d2323aa2060500f906aa31a895b4030b6da3ebdcc5619d14ce1aada65cd161cb
      url: "https://pub.dev"
    source: hosted
    version: "0.12.16+1"
  material_color_utilities:
    dependency: transitive
    description:
      name: material_color_utilities
      sha256: f7142bb1154231d7ea5f96bc7bde4bda2a0945d2806bb11670e30b850d56bdec
      url: "https://pub.dev"
    source: hosted
    version: "0.11.1"
  merkle_kv_core:
    dependency: "direct main"
    description:
      path: "../../packages/merkle_kv_core"
      relative: true
    source: path
    version: "0.0.1"
  meta:
    dependency: transitive
    description:
      name: meta
      sha256: bdb68674043280c3428e9ec998512fb681678676b3c54e773629ffe74419f8c7
      url: "https://pub.dev"
    source: hosted
    version: "1.15.0"
  mime:
    dependency: transitive
    description:
      name: mime
      sha256: "801fd0b26f14a4a58ccb09d5892c3fbdeff209594300a542492cf13fba9d247a"
      url: "https://pub.dev"
    source: hosted
    version: "1.0.6"
  mockito:
    dependency: "direct dev"
    description:
      name: mockito
      sha256: "6841eed20a7befac0ce07df8116c8b8233ed1f4486a7647c7fc5a02ae6163917"
      url: "https://pub.dev"
    source: hosted
    version: "5.4.4"
  mqtt_client:
    dependency: transitive
    description:
      name: mqtt_client
      sha256: "930a951a748a3feacd57bde9a608740c724f7afb0e1be1ef56f3e1fe9f689cf9"
      url: "https://pub.dev"
    source: hosted
    version: "10.3.0"
  nested:
    dependency: transitive
    description:
      name: nested
      sha256: "03bac4c528c64c95c722ec99280375a6f2fc708eec17c7b3f07253b626cd2a20"
      url: "https://pub.dev"
    source: hosted
    version: "1.0.0"
  nm:
    dependency: transitive
    description:
      name: nm
      sha256: "2c9aae4127bdc8993206464fcc063611e0e36e72018696cd9631023a31b24254"
      url: "https://pub.dev"
    source: hosted
    version: "0.5.0"
  package_config:
    dependency: transitive
    description:
      name: package_config
      sha256: "1c5b77ccc91e4823a5af61ee74e6b972db1ef98c2ff5a18d3161c982a55448bd"
      url: "https://pub.dev"
    source: hosted
    version: "2.1.0"
  path:
    dependency: transitive
    description:
      name: path
<<<<<<< HEAD
      sha256: "087ce49c3f0dc39180befefc60fdb4acd8f8620e5682fe2476afd0b3688bb4af"
      url: "https://pub.dev"
    source: hosted
    version: "1.9.0"
=======
      sha256: "75cca69d1490965be98c73ceaea117e8a04dd21217b37b292c9ddbec0d955bc5"
      url: "https://pub.dev"
    source: hosted
    version: "1.9.1"
>>>>>>> e2d79af9
  path_provider_linux:
    dependency: transitive
    description:
      name: path_provider_linux
      sha256: f7a1fe3a634fe7734c8d3f2766ad746ae2a2884abe22e241a8b301bf5cac3279
      url: "https://pub.dev"
    source: hosted
    version: "2.2.1"
  path_provider_platform_interface:
    dependency: transitive
    description:
      name: path_provider_platform_interface
      sha256: "88f5779f72ba699763fa3a3b06aa4bf6de76c8e5de842cf6f29e2e06476c2334"
      url: "https://pub.dev"
    source: hosted
    version: "2.1.2"
  path_provider_windows:
    dependency: transitive
    description:
      name: path_provider_windows
      sha256: bd6f00dbd873bfb70d0761682da2b3a2c2fccc2b9e84c495821639601d81afe7
      url: "https://pub.dev"
    source: hosted
    version: "2.3.0"
  petitparser:
    dependency: transitive
    description:
      name: petitparser
      sha256: c15605cd28af66339f8eb6fbe0e541bfe2d1b72d5825efc6598f3e0a31b9ad27
      url: "https://pub.dev"
    source: hosted
    version: "6.0.2"
  platform:
    dependency: transitive
    description:
      name: platform
      sha256: "9b71283fc13df574056616011fb138fd3b793ea47cc509c189a6c3fa5f8a1a65"
      url: "https://pub.dev"
    source: hosted
    version: "3.1.5"
  plugin_platform_interface:
    dependency: transitive
    description:
      name: plugin_platform_interface
      sha256: "4820fbfdb9478b1ebae27888254d445073732dae3d6ea81f0b7e06d5dedc3f02"
      url: "https://pub.dev"
    source: hosted
    version: "2.1.8"
  pool:
    dependency: transitive
    description:
      name: pool
      sha256: "20fe868b6314b322ea036ba325e6fc0711a22948856475e2c2b6306e8ab39c2a"
      url: "https://pub.dev"
    source: hosted
    version: "1.5.1"
  process:
    dependency: transitive
    description:
      name: process
      sha256: "21e54fd2faf1b5bdd5102afd25012184a6793927648ea81eea80552ac9405b32"
      url: "https://pub.dev"
    source: hosted
    version: "5.0.2"
  provider:
    dependency: "direct main"
    description:
      name: provider
      sha256: "4e82183fa20e5ca25703ead7e05de9e4cceed1fbd1eadc1ac3cb6f565a09f272"
      url: "https://pub.dev"
    source: hosted
    version: "6.1.5+1"
  pub_semver:
    dependency: transitive
    description:
      name: pub_semver
      sha256: "40d3ab1bbd474c4c2328c91e3a7df8c6dd629b79ece4c4bd04bee496a224fb0c"
      url: "https://pub.dev"
    source: hosted
    version: "2.1.4"
  pubspec_parse:
    dependency: transitive
    description:
      name: pubspec_parse
      sha256: "81876843eb50dc2e1e5b151792c9a985c5ed2536914115ed04e9c8528f6647b0"
      url: "https://pub.dev"
    source: hosted
    version: "1.4.0"
  shared_preferences:
    dependency: "direct main"
    description:
      name: shared_preferences
      sha256: d3bbe5553a986e83980916ded2f0b435ef2e1893dfaa29d5a7a790d0eca12180
      url: "https://pub.dev"
    source: hosted
    version: "2.2.3"
  shared_preferences_android:
    dependency: transitive
    description:
      name: shared_preferences_android
      sha256: "1ee8bf911094a1b592de7ab29add6f826a7331fb854273d55918693d5364a1f2"
      url: "https://pub.dev"
    source: hosted
    version: "2.2.2"
  shared_preferences_foundation:
    dependency: transitive
    description:
      name: shared_preferences_foundation
      sha256: "07e050c7cd39bad516f8d64c455f04508d09df104be326d8c02551590a0d513d"
      url: "https://pub.dev"
    source: hosted
    version: "2.5.3"
  shared_preferences_linux:
    dependency: transitive
    description:
      name: shared_preferences_linux
      sha256: "580abfd40f415611503cae30adf626e6656dfb2f0cee8f465ece7b6defb40f2f"
      url: "https://pub.dev"
    source: hosted
    version: "2.4.1"
  shared_preferences_platform_interface:
    dependency: transitive
    description:
      name: shared_preferences_platform_interface
      sha256: "57cbf196c486bc2cf1f02b85784932c6094376284b3ad5779d1b1c6c6a816b80"
      url: "https://pub.dev"
    source: hosted
    version: "2.4.1"
  shared_preferences_web:
    dependency: transitive
    description:
      name: shared_preferences_web
      sha256: "59dc807b94d29d52ddbb1b3c0d3b9d0a67fc535a64e62a5542c8db0513fcb6c2"
      url: "https://pub.dev"
    source: hosted
    version: "2.4.1"
  shared_preferences_windows:
    dependency: transitive
    description:
      name: shared_preferences_windows
      sha256: "94ef0f72b2d71bc3e700e025db3710911bd51a71cefb65cc609dd0d9a982e3c1"
      url: "https://pub.dev"
    source: hosted
    version: "2.4.1"
  shelf:
    dependency: transitive
    description:
      name: shelf
      sha256: ad29c505aee705f41a4d8963641f91ac4cee3c8fad5947e033390a7bd8180fa4
      url: "https://pub.dev"
    source: hosted
    version: "1.4.1"
  shelf_web_socket:
    dependency: transitive
    description:
      name: shelf_web_socket
      sha256: "9ca081be41c60190ebcb4766b2486a7d50261db7bd0f5d9615f2d653637a84c1"
      url: "https://pub.dev"
    source: hosted
    version: "1.0.4"
  sky_engine:
    dependency: transitive
    description: flutter
    source: sdk
    version: "0.0.99"
  source_gen:
    dependency: transitive
    description:
      name: source_gen
      sha256: "14658ba5f669685cd3d63701d01b31ea748310f7ab854e471962670abcf57832"
      url: "https://pub.dev"
    source: hosted
    version: "1.5.0"
  source_span:
    dependency: transitive
    description:
      name: source_span
      sha256: "53e943d4206a5e30df338fd4c6e7a077e02254531b138a15aec3bd143c1a8b3c"
      url: "https://pub.dev"
    source: hosted
    version: "1.10.0"
  sprintf:
    dependency: transitive
    description:
      name: sprintf
      sha256: "1fc9ffe69d4df602376b52949af107d8f5703b77cda567c4d7d86a0693120f23"
      url: "https://pub.dev"
    source: hosted
    version: "7.0.0"
  stack_trace:
    dependency: transitive
    description:
      name: stack_trace
      sha256: "73713990125a6d93122541237550ee3352a2d84baad52d375a4cad2eb9b7ce0b"
      url: "https://pub.dev"
    source: hosted
    version: "1.11.1"
  stream_channel:
    dependency: transitive
    description:
      name: stream_channel
      sha256: ba2aa5d8cc609d96bbb2899c28934f9e1af5cddbd60a827822ea467161eb54e7
      url: "https://pub.dev"
    source: hosted
    version: "2.1.2"
  stream_transform:
    dependency: transitive
    description:
      name: stream_transform
      sha256: ad47125e588cfd37a9a7f86c7d6356dde8dfe89d071d293f80ca9e9273a33871
      url: "https://pub.dev"
    source: hosted
    version: "2.1.1"
  string_scanner:
    dependency: transitive
    description:
      name: string_scanner
      sha256: "556692adab6cfa87322a115640c11f13cb77b3f076ddcc5d6ae3c20242bedcde"
      url: "https://pub.dev"
    source: hosted
    version: "1.2.0"
  sync_http:
    dependency: transitive
    description:
      name: sync_http
      sha256: "7f0cd72eca000d2e026bcd6f990b81d0ca06022ef4e32fb257b30d3d1014a961"
      url: "https://pub.dev"
    source: hosted
    version: "0.3.1"
  term_glyph:
    dependency: transitive
    description:
      name: term_glyph
      sha256: a29248a84fbb7c79282b40b8c72a1209db169a2e0542bce341da992fe1bc7e84
      url: "https://pub.dev"
    source: hosted
    version: "1.2.1"
  test_api:
    dependency: transitive
    description:
      name: test_api
      sha256: "5b8a98dafc4d5c4c9c72d8b31ab2b23fc13422348d2997120294d3bac86b4ddb"
      url: "https://pub.dev"
    source: hosted
    version: "0.7.2"
  timing:
    dependency: transitive
    description:
      name: timing
      sha256: "70a3b636575d4163c477e6de42f247a23b315ae20e86442bebe32d3cabf61c32"
      url: "https://pub.dev"
    source: hosted
    version: "1.0.1"
  typed_data:
    dependency: transitive
    description:
      name: typed_data
      sha256: facc8d6582f16042dd49f2463ff1bd6e2c9ef9f3d5da3d9b087e244a7b564b3c
      url: "https://pub.dev"
    source: hosted
    version: "1.3.2"
  universal_html:
    dependency: transitive
    description:
      name: universal_html
      sha256: "56536254004e24d9d8cfdb7dbbf09b74cf8df96729f38a2f5c238163e3d58971"
      url: "https://pub.dev"
    source: hosted
    version: "2.2.4"
  universal_io:
    dependency: transitive
    description:
      name: universal_io
      sha256: "1722b2dcc462b4b2f3ee7d188dad008b6eb4c40bbd03a3de451d82c78bba9aad"
      url: "https://pub.dev"
    source: hosted
    version: "2.2.2"
  uuid:
    dependency: "direct main"
    description:
      name: uuid
      sha256: a5be9ef6618a7ac1e964353ef476418026db906c4facdedaa299b7a2e71690ff
      url: "https://pub.dev"
    source: hosted
    version: "4.5.1"
  vector_math:
    dependency: transitive
    description:
      name: vector_math
      sha256: "80b3257d1492ce4d091729e3a67a60407d227c27241d6927be0130c98e741803"
      url: "https://pub.dev"
    source: hosted
    version: "2.1.4"
  vm_service:
    dependency: transitive
    description:
      name: vm_service
      sha256: "5c5f338a667b4c644744b661f309fb8080bb94b18a7e91ef1dbd343bed00ed6d"
      url: "https://pub.dev"
    source: hosted
    version: "14.2.5"
  watcher:
    dependency: transitive
    description:
      name: watcher
      sha256: "5bf046f41320ac97a469d506261797f35254fa61c641741ef32dacda98b7d39c"
      url: "https://pub.dev"
    source: hosted
    version: "1.1.3"
  web:
    dependency: transitive
    description:
      name: web
      sha256: "97da13628db363c635202ad97068d47c5b8aa555808e7a9411963c533b449b27"
      url: "https://pub.dev"
    source: hosted
    version: "0.5.1"
  web_socket_channel:
    dependency: transitive
    description:
      name: web_socket_channel
      sha256: "58c6666b342a38816b2e7e50ed0f1e261959630becd4c879c4f26bfa14aa5a42"
      url: "https://pub.dev"
    source: hosted
    version: "2.4.5"
  webdriver:
    dependency: transitive
    description:
      name: webdriver
      sha256: "003d7da9519e1e5f329422b36c4dcdf18d7d2978d1ba099ea4e45ba490ed845e"
      url: "https://pub.dev"
    source: hosted
    version: "3.0.3"
  xdg_directories:
    dependency: transitive
    description:
      name: xdg_directories
      sha256: "7a3f37b05d989967cdddcbb571f1ea834867ae2faa29725fd085180e0883aa15"
      url: "https://pub.dev"
    source: hosted
    version: "1.1.0"
  xml:
    dependency: transitive
    description:
      name: xml
      sha256: b015a8ad1c488f66851d762d3090a21c600e479dc75e68328c52774040cf9226
      url: "https://pub.dev"
    source: hosted
    version: "6.5.0"
  yaml:
    dependency: transitive
    description:
      name: yaml
      sha256: "75769501ea3489fca56601ff33454fe45507ea3bfb014161abc3b43ae25989d5"
      url: "https://pub.dev"
    source: hosted
    version: "3.1.2"
sdks:
  dart: ">=3.3.0 <4.0.0"
  flutter: ">=3.19.0"<|MERGE_RESOLUTION|>--- conflicted
+++ resolved
@@ -522,17 +522,10 @@
     dependency: transitive
     description:
       name: path
-<<<<<<< HEAD
       sha256: "087ce49c3f0dc39180befefc60fdb4acd8f8620e5682fe2476afd0b3688bb4af"
       url: "https://pub.dev"
     source: hosted
-    version: "1.9.0"
-=======
-      sha256: "75cca69d1490965be98c73ceaea117e8a04dd21217b37b292c9ddbec0d955bc5"
-      url: "https://pub.dev"
-    source: hosted
     version: "1.9.1"
->>>>>>> e2d79af9
   path_provider_linux:
     dependency: transitive
     description:
